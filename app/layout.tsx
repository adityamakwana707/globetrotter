--- conflicted
+++ resolved
@@ -22,23 +22,14 @@
   children: React.ReactNode
 }) {
   return (
-<<<<<<< HEAD
     <html lang="en">
       <body className={`${poppins.className} min-h-screen bg-gray-50 text-slate-900`}>
+      <ErrorBoundary>
         <AuthProvider>
           {children}
           <Toaster />
         </AuthProvider>
-=======
-    <html lang="en" className="dark">
-      <body className={`${inter.className} bg-gray-900 text-white min-h-screen`}>
-        <ErrorBoundary>
-          <AuthProvider>
-            {children}
-            <Toaster />
-          </AuthProvider>
         </ErrorBoundary>
->>>>>>> 98dea3bd
       </body>
     </html>
   )
