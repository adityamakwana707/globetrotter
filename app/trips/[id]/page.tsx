import { getServerSession } from "next-auth"
import { redirect } from "next/navigation"
import { authOptions } from "@/lib/auth"
<<<<<<< HEAD
import { isUserAdmin, getComprehensiveTripDetails } from "@/lib/database"
=======
import { isUserAdmin } from "@/lib/database"

import { getTripById, getTripCities, getTripActivities, getTripByDisplayId } from "@/lib/database"
>>>>>>> 3bb90efc
import EnhancedTripDetails from "@/components/trips/enhanced-trip-details"

interface TripPageProps {
  params: {
    id: string
  }
}

export default async function TripPage({ params }: TripPageProps) {
  const session = await getServerSession(authOptions)

  if (!session) {
    redirect("/auth/login")
  }

  // Check if user is admin and redirect to admin dashboard
  const isAdmin = await isUserAdmin(session.user.id)
  
  if (isAdmin) {
    redirect("/admin")
  }

  let tripDetails: {
    trip: any | null,
    cities: any[],
    activities: any[],
    budgets: any[],
    expenses: any[],
    destinations: string[],
    itinerary: any[]
  } = {
    trip: null,
    cities: [],
    activities: [],
    budgets: [],
    expenses: [],
    destinations: [],
    itinerary: []
  }
  
  try {
    // Parse the ID as number since we're using display_id for URLs
    const tripDisplayId = parseInt(params.id)
    if (isNaN(tripDisplayId)) {
      redirect("/dashboard")
    }

<<<<<<< HEAD
    tripDetails = await getComprehensiveTripDetails(tripId, session.user.id)
=======
    trip = await getTripByDisplayId(tripDisplayId, session.user.id)
    if (trip) {
      // Fetch related data using the actual trip ID (UUID)
      cities = await getTripCities(Number(trip.id))
      activities = await getTripActivities(Number(trip.id))
    }
>>>>>>> 3bb90efc
  } catch (error) {
    console.error("Error fetching comprehensive trip details:", error)
  }

  if (!tripDetails.trip) {
    redirect("/dashboard")
  }

  return (
    <EnhancedTripDetails 
<<<<<<< HEAD
      trip={tripDetails.trip} 
      cities={tripDetails.cities}
      activities={tripDetails.activities}
      budgets={tripDetails.budgets}
      expenses={tripDetails.expenses}
      destinations={tripDetails.destinations}
      itinerary={tripDetails.itinerary}
=======
      trip={{ ...trip, id: Number(trip.id) }} 
      cities={cities}
      activities={activities}
>>>>>>> 3bb90efc
    />
  )
}<|MERGE_RESOLUTION|>--- conflicted
+++ resolved
@@ -1,13 +1,10 @@
 import { getServerSession } from "next-auth"
 import { redirect } from "next/navigation"
 import { authOptions } from "@/lib/auth"
-<<<<<<< HEAD
 import { isUserAdmin, getComprehensiveTripDetails } from "@/lib/database"
-=======
-import { isUserAdmin } from "@/lib/database"
+
 
 import { getTripById, getTripCities, getTripActivities, getTripByDisplayId } from "@/lib/database"
->>>>>>> 3bb90efc
 import EnhancedTripDetails from "@/components/trips/enhanced-trip-details"
 
 interface TripPageProps {
@@ -55,16 +52,7 @@
       redirect("/dashboard")
     }
 
-<<<<<<< HEAD
     tripDetails = await getComprehensiveTripDetails(tripId, session.user.id)
-=======
-    trip = await getTripByDisplayId(tripDisplayId, session.user.id)
-    if (trip) {
-      // Fetch related data using the actual trip ID (UUID)
-      cities = await getTripCities(Number(trip.id))
-      activities = await getTripActivities(Number(trip.id))
-    }
->>>>>>> 3bb90efc
   } catch (error) {
     console.error("Error fetching comprehensive trip details:", error)
   }
@@ -75,7 +63,6 @@
 
   return (
     <EnhancedTripDetails 
-<<<<<<< HEAD
       trip={tripDetails.trip} 
       cities={tripDetails.cities}
       activities={tripDetails.activities}
@@ -83,11 +70,6 @@
       expenses={tripDetails.expenses}
       destinations={tripDetails.destinations}
       itinerary={tripDetails.itinerary}
-=======
-      trip={{ ...trip, id: Number(trip.id) }} 
-      cities={cities}
-      activities={activities}
->>>>>>> 3bb90efc
     />
   )
 }