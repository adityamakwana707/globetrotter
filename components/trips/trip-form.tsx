--- conflicted
+++ resolved
@@ -319,24 +319,6 @@
                     )}
                   </div>
 
-<<<<<<< HEAD
-                  <div className="space-y-2">
-                    <Label htmlFor="endDate" className="text-slate-800 flex items-center gap-2">
-                      <Calendar className="w-4 h-4 text-emerald-600" />
-                      End Date
-                    </Label>
-                    <Input
-                      id="endDate"
-                      type="date"
-                      {...register("endDate")}
-                      className="bg-white border-gray-300 text-slate-900"
-                    />
-                    {errors.endDate && (
-                      <p className="text-red-500 text-sm">{errors.endDate.message}</p>
-                    )}
-                  </div>
-                </div>
-=======
           {/* Status Preview - Auto-detected */}
           <div className="space-y-2">
             <Label className="text-white">Trip Status (Auto-detected)</Label>
@@ -374,7 +356,6 @@
               </div>
             </div>
           </div>
->>>>>>> 291104b9
 
                 {/* Status */}
                 <div className="space-y-2">
