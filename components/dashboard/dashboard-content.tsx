--- conflicted
+++ resolved
@@ -4,11 +4,7 @@
 import { Card, CardContent, CardDescription, CardHeader, CardTitle } from "@/components/ui/card"
 import { Button } from "@/components/ui/button"
 import { Badge } from "@/components/ui/badge"
-<<<<<<< HEAD
-import { Calendar, MapPin, Plus, Users, LogOut, User, Pencil } from "lucide-react"
-=======
 import { Calendar, MapPin, Plus, TrendingUp, Users, LogOut, Shield } from "lucide-react"
->>>>>>> b266be89
 import Link from "next/link"
 import { useRouter } from "next/navigation"
 import { signOut } from "next-auth/react"
@@ -45,15 +41,10 @@
 
   const fetchDashboardData = async () => {
     try {
-<<<<<<< HEAD
-      const [tripsResponse] = await Promise.all([
-        fetch("/api/trips?limit=12"),
-=======
       const [tripsResponse, statsResponse, adminCheckResponse] = await Promise.all([
         fetch("/api/trips?limit=5"),
         fetch("/api/dashboard/stats"),
         fetch("/api/admin/stats?type=platform").then(res => res.ok).catch(() => false)
->>>>>>> b266be89
       ])
 
       if (tripsResponse.ok) {
@@ -111,10 +102,6 @@
   }
 
   return (
-<<<<<<< HEAD
-    <div className="min-h-screen bg-gray-50 text-slate-900">
-      <div className="h-2" />
-=======
     <div className="min-h-screen bg-gray-900">
       {/* Header */}
       <header className="border-b border-gray-800 bg-gray-800/50">
@@ -152,7 +139,6 @@
           </div>
         </div>
       </header>
->>>>>>> b266be89
 
       <div className="container mx-auto px-4 py-8">
         {/* Profile header card */}
