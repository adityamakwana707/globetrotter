--- conflicted
+++ resolved
@@ -56,13 +56,10 @@
   phone_number?: string
   city?: string
   country?: string
-<<<<<<< HEAD
-  role?: string
-=======
+ 
   profile_image?: string
   email_verified: boolean
   role: 'user' | 'admin' | 'moderator'
->>>>>>> 291104b9
   last_login_at?: Date
   created_at: Date
   updated_at: Date
@@ -717,8 +714,6 @@
 }
 
 // ============================================================================
-<<<<<<< HEAD
-=======
 // PERFORMANCE-OPTIMIZED DASHBOARD OPERATIONS
 // ============================================================================
 
@@ -772,18 +767,13 @@
 }
 
 // ============================================================================
->>>>>>> 291104b9
 // ADMIN FUNCTIONS
 // ============================================================================
 
 export async function isUserAdmin(userId: string): Promise<boolean> {
   try {
     const result = await pool.query(
-<<<<<<< HEAD
-      `SELECT role FROM users WHERE id = $1`,
-=======
       "SELECT role FROM users WHERE id = $1",
->>>>>>> 291104b9
       [userId]
     )
     return result.rows[0]?.role === 'admin'
@@ -796,11 +786,7 @@
 export async function updateUserLastLogin(userId: string): Promise<void> {
   try {
     await pool.query(
-<<<<<<< HEAD
-      `UPDATE users SET last_login_at = CURRENT_TIMESTAMP WHERE id = $1`,
-=======
       "UPDATE users SET last_login_at = CURRENT_TIMESTAMP WHERE id = $1",
->>>>>>> 291104b9
       [userId]
     )
   } catch (error) {
@@ -917,11 +903,7 @@
 export async function updateUserRole(userId: string, role: string): Promise<boolean> {
   try {
     const result = await pool.query(
-<<<<<<< HEAD
-      `UPDATE users SET role = $1, updated_at = CURRENT_TIMESTAMP WHERE id = $2`,
-=======
       "UPDATE users SET role = $1, updated_at = CURRENT_TIMESTAMP WHERE id = $2",
->>>>>>> 291104b9
       [role, userId]
     )
     return (result.rowCount || 0) > 0
@@ -953,11 +935,7 @@
 export async function getSystemMetrics(): Promise<any> {
   try {
     const result = await pool.query(`
-<<<<<<< HEAD
-      SELECT
-=======
       SELECT 
->>>>>>> 291104b9
         (SELECT COUNT(*) FROM users WHERE role = 'admin') as admin_count,
         (SELECT COUNT(*) FROM trips WHERE created_at >= CURRENT_DATE) as trips_today,
         (SELECT COUNT(*) FROM users WHERE created_at >= CURRENT_DATE) as users_today,
@@ -973,7 +951,6 @@
   }
 }
 
-<<<<<<< HEAD
 // Password Reset Functions
 export async function createPasswordResetToken(userId: string): Promise<string> {
   const crypto = require('crypto')
@@ -1445,31 +1422,4 @@
   } finally {
     client.release()
   }
-}
-=======
-// ============================================================================
-// CONNECTION POOL MANAGEMENT
-// ============================================================================
-
-export async function closePool() {
-  try {
-    await pool.end()
-    console.log('✅ Database connection pool closed successfully')
-  } catch (error) {
-    console.error('❌ Error closing database pool:', error)
-  }
-}
-
-// Graceful shutdown handling
-process.on('SIGINT', async () => {
-  console.log('\n🔄 Shutting down gracefully...')
-  await closePool()
-  process.exit(0)
-})
-
-process.on('SIGTERM', async () => {
-  console.log('\n🔄 Shutting down gracefully...')
-  await closePool()
-  process.exit(0)
-})
->>>>>>> 291104b9
+}